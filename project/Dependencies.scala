--- conflicted
+++ resolved
@@ -27,11 +27,7 @@
   val monixCatnap = "io.monix" %% "monix-catnap" % Versions.monix
   val monixEval = "io.monix" %% "monix-eval" % Versions.monix
   val postgresql = "org.postgresql" % "postgresql" % "42.2.24"
-<<<<<<< HEAD
-  val pureConfig = ("com.github.pureconfig" %% "pureconfig" % "0.16.0").cross(CrossVersion.for3Use2_13)
-=======
-  val pureConfig = "com.github.pureconfig" %% "pureconfig" % "0.17.0"
->>>>>>> 65d2aa16
+  val pureConfig = ("com.github.pureconfig" %% "pureconfig" % "0.17.0").cross(CrossVersion.for3Use2_13)
   val scalaCollectionCompat = "org.scala-lang.modules" %% "scala-collection-compat" % "2.5.0"
   val scalafixScaluzzi = "com.github.vovapolu" %% "scaluzzi" % "0.1.20"
   val scalafixOrganizeImports = "com.github.liancheng" %% "organize-imports" % "0.5.0"
