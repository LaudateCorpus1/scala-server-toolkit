import sbt._

object Dependencies {

<<<<<<< HEAD
  object Versions {
    val catsEffect = "2.0.0"
    val kindProjector = "0.10.3"
    val pureConfig = "0.12.0"
    val scalaTest = "3.0.8"
    val scalazzi = "0.1.3"
    val silencer = "1.4.3"
    val slf4jApi = "1.7.28"
    val zio = "1.0.0-RC13"
    val zioInteropCats = "2.0.0.0-RC4"
  }

  val catsEffect = "org.typelevel" %% "cats-effect" % Versions.catsEffect
  val kindProjector = "org.typelevel" %% "kind-projector" % Versions.kindProjector
  val pureConfig = "com.github.pureconfig" %% "pureconfig" % Versions.pureConfig
  val scalazzi = "com.github.vovapolu" %% "scaluzzi" % Versions.scalazzi
  val silencer = "com.github.ghik" % "silencer-plugin" % Versions.silencer cross CrossVersion.full
  val silencerLib = "com.github.ghik" % "silencer-lib" % Versions.silencer cross CrossVersion.full
  val slf4jApi = "org.slf4j" % "slf4j-api" % Versions.slf4jApi
  val zio = "dev.zio" %% "zio" % Versions.zio
  val zioInteropCats = "dev.zio" %% "zio-interop-cats" % Versions.zioInteropCats
=======
  val catsEffect = "org.typelevel" %% "cats-effect" % "2.0.0"
  val http4sBlazeClient = "org.http4s" %% "http4s-blaze-client" % Versions.http4s
  val http4sBlazeServer = "org.http4s" %% "http4s-blaze-server" % Versions.http4s
  val http4sDsl = "org.http4s" %% "http4s-dsl" % Versions.http4s
  val kindProjector = "org.typelevel" %% "kind-projector" % "0.10.3"
  val logbackClassic = "ch.qos.logback" % "logback-classic" % "1.2.3"
  val pureConfig = "com.github.pureconfig" %% "pureconfig" % "0.12.1"
  val scalaTest = "org.scalatest" %% "scalatest" % "3.0.8"
  val slf4jApi = "org.slf4j" % "slf4j-api" % "1.7.28"
  val zio = "dev.zio" %% "zio" % "1.0.0-RC13"
  val zioInteropCats = "dev.zio" %% "zio-interop-cats" % "2.0.0.0-RC4"
>>>>>>> becb92d5

  object Versions {

<<<<<<< HEAD
    val scalaTest = "org.scalatest" %% "scalatest" % Versions.scalaTest
=======
    val http4s = "0.20.11"
>>>>>>> becb92d5

  }

}<|MERGE_RESOLUTION|>--- conflicted
+++ resolved
@@ -2,29 +2,6 @@
 
 object Dependencies {
 
-<<<<<<< HEAD
-  object Versions {
-    val catsEffect = "2.0.0"
-    val kindProjector = "0.10.3"
-    val pureConfig = "0.12.0"
-    val scalaTest = "3.0.8"
-    val scalazzi = "0.1.3"
-    val silencer = "1.4.3"
-    val slf4jApi = "1.7.28"
-    val zio = "1.0.0-RC13"
-    val zioInteropCats = "2.0.0.0-RC4"
-  }
-
-  val catsEffect = "org.typelevel" %% "cats-effect" % Versions.catsEffect
-  val kindProjector = "org.typelevel" %% "kind-projector" % Versions.kindProjector
-  val pureConfig = "com.github.pureconfig" %% "pureconfig" % Versions.pureConfig
-  val scalazzi = "com.github.vovapolu" %% "scaluzzi" % Versions.scalazzi
-  val silencer = "com.github.ghik" % "silencer-plugin" % Versions.silencer cross CrossVersion.full
-  val silencerLib = "com.github.ghik" % "silencer-lib" % Versions.silencer cross CrossVersion.full
-  val slf4jApi = "org.slf4j" % "slf4j-api" % Versions.slf4jApi
-  val zio = "dev.zio" %% "zio" % Versions.zio
-  val zioInteropCats = "dev.zio" %% "zio-interop-cats" % Versions.zioInteropCats
-=======
   val catsEffect = "org.typelevel" %% "cats-effect" % "2.0.0"
   val http4sBlazeClient = "org.http4s" %% "http4s-blaze-client" % Versions.http4s
   val http4sBlazeServer = "org.http4s" %% "http4s-blaze-server" % Versions.http4s
@@ -36,15 +13,10 @@
   val slf4jApi = "org.slf4j" % "slf4j-api" % "1.7.28"
   val zio = "dev.zio" %% "zio" % "1.0.0-RC13"
   val zioInteropCats = "dev.zio" %% "zio-interop-cats" % "2.0.0.0-RC4"
->>>>>>> becb92d5
 
   object Versions {
 
-<<<<<<< HEAD
-    val scalaTest = "org.scalatest" %% "scalatest" % Versions.scalaTest
-=======
     val http4s = "0.20.11"
->>>>>>> becb92d5
 
   }
 
