--- conflicted
+++ resolved
@@ -40,17 +40,10 @@
     val datastaxJavaDriverCore = "4.4.0"
     val doobie = "0.7.1"
     val grpc = "1.26.0"
-<<<<<<< HEAD
     val http4s = "0.20.16"
-    val micrometerCore = "1.3.2"
-    val micrometerJmx = "1.3.2"
-    val micrometerStatsD = "1.3.2"
-=======
-    val http4s = "0.20.15"
     val micrometerCore = "1.3.3"
     val micrometerJmx = "1.3.3"
     val micrometerStatsD = "1.3.3"
->>>>>>> f001efe6
     val monix = "3.1.0"
     val silencer = "1.4.4"
 
