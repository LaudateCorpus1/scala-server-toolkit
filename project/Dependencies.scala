--- conflicted
+++ resolved
@@ -27,13 +27,8 @@
   val monixEval = "io.monix" %% "monix-eval" % Versions.monix
   val postgresql = "org.postgresql" % "postgresql" % "42.2.18"
   val pureConfig = "com.github.pureconfig" %% "pureconfig" % "0.14.0"
-<<<<<<< HEAD
-  val scalaCollectionCompat = "org.scala-lang.modules" %% "scala-collection-compat" % "2.3.0"
-  val scalafixScaluzzi = "com.github.vovapolu" %% "scaluzzi" % "0.1.15"
-=======
   val scalaCollectionCompat = "org.scala-lang.modules" %% "scala-collection-compat" % "2.2.0"
   val scalafixScaluzzi = "com.github.vovapolu" %% "scaluzzi" % "0.1.16"
->>>>>>> c3699f7d
   val scalafixSortImports = "com.nequissimus" %% "sort-imports" % "0.5.5"
   val scalaTest = "org.scalatest" %% "scalatest" % "3.2.3"
   val sentry = "io.sentry" % "sentry" % "3.2.0"
