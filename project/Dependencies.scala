--- conflicted
+++ resolved
@@ -46,15 +46,9 @@
     val doobie = "0.9.2"
     val grpc = "1.33.1"
     val http4s = "0.21.9"
-<<<<<<< HEAD
-    val micrometerCore = "1.6.0"
-    val micrometerJmx = "1.6.0"
-    val micrometerStatsD = "1.6.0"
-=======
     val micrometerCore = "1.6.1"
     val micrometerJmx = "1.6.1"
     val micrometerStatsD = "1.6.1"
->>>>>>> 824ce3d4
     val monix = "3.3.0"
     val silencer = "1.7.1"
 
