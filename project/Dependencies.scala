--- conflicted
+++ resolved
@@ -35,15 +35,9 @@
   val sentry = "io.sentry" % "sentry" % "5.1.1"
   val slf4jApi = "org.slf4j" % "slf4j-api" % "1.7.32"
   val sslConfig = "com.typesafe" %% "ssl-config-core" % "0.6.0"
-<<<<<<< HEAD
-  val testContainersScalaScalaTest = "com.dimafeng" %% "testcontainers-scala-scalatest" % "0.39.5"
-  val testContainersScalaKafka = "com.dimafeng" %% "testcontainers-scala-kafka" % "0.39.5"
-  val zio = "dev.zio" %% "zio" % "1.0.11"
-=======
   val testContainersScalaScalaTest = "com.dimafeng" %% "testcontainers-scala-scalatest" % "0.39.6"
   val testContainersScalaKafka = "com.dimafeng" %% "testcontainers-scala-kafka" % "0.39.6"
   val zio = "dev.zio" %% "zio" % "1.0.10"
->>>>>>> 24965247
   val zioInteropCats = "dev.zio" %% "zio-interop-cats" % "2.5.1.0"
 
   object Versions {
